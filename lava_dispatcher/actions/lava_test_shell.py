--- conflicted
+++ resolved
@@ -518,17 +518,6 @@
                               'items': {'type': 'object',
                                         'properties':
                                         {'git-repo': {'type': 'string',
-<<<<<<< HEAD
-                                                      'optional': True},
-                                         'bzr-repo': {'type': 'string',
-                                                      'optional': True},
-                                         'tar-repo': {'type': 'string',
-                                                      'optional': True},
-                                         'revision': {'type': 'string',
-                                                      'optional': True},
-                                         'testdef': {'type': 'string',
-                                                     'optional': True}
-=======
                                                 'optional': True},
                                         'bzr-repo': {'type': 'string',
                                                 'optional': True},
@@ -538,7 +527,6 @@
                                                 'optional': True},
                                         'testdef': {'type': 'string',
                                                 'optional': True}
->>>>>>> 29607c86
                                          },
                                         'additionalProperties': False},
                               'optional': True
