# Copyright (C) 2011 Linaro Limited
#
# Author: Paul Larson <paul.larson@linaro.org>
#
# This file is part of LAVA Dispatcher.
#
# LAVA Dispatcher is free software; you can redistribute it and/or modify
# it under the terms of the GNU General Public License as published by
# the Free Software Foundation; either version 2 of the License, or
# (at your option) any later version.
#
# LAVA Dispatcher is distributed in the hope that it will be useful,
# but WITHOUT ANY WARRANTY; without even the implied warranty of
# MERCHANTABILITY or FITNESS FOR A PARTICULAR PURPOSE.  See the
# GNU General Public License for more details.
#
# You should have received a copy of the GNU General Public License
# along with this program; if not, see <http://www.gnu.org/licenses>.

from commands import getoutput, getstatusoutput
import os
import sys
import re
import shutil
import traceback
from tempfile import mkdtemp
import logging

from lava_dispatcher.actions import BaseAction
from lava_dispatcher.utils import download, download_with_cache
from lava_dispatcher.client import CriticalError


class cmd_deploy_linaro_image(BaseAction):
    def run(self, hwpack, rootfs, kernel_matrix=None, use_cache=True):
        LAVA_IMAGE_TMPDIR = self.context.lava_image_tmpdir
        LAVA_IMAGE_URL = self.context.lava_image_url
        client = self.client
<<<<<<< HEAD
        print "deploying on %s" % client.hostname
        print "  hwpack: %s" % hwpack
        print "  rootfs: %s" % rootfs
        if kernel_matrix:
            print "  package: %s" % kernel_matrix[0]
        print "Booting master image"
=======
        logging.info("deploying on %s" % client.hostname)
        logging.info("  hwpack: %s" % hwpack)
        logging.info("  rootfs: %s" % rootfs)
        logging.info("Booting master image")
>>>>>>> 897e8d5e
        client.boot_master_image()

        logging.info("Waiting for network to come up")
        try:
            client.wait_network_up()
        except:
            tb = traceback.format_exc()
            client.sio.write(tb)
            raise CriticalError("Unable to reach LAVA server, check network")

<<<<<<< HEAD
        if kernel_matrix:
            hwpack = self.refresh_hwpack(kernel_matrix, hwpack, use_cache)
            #make new hwpack downloadable
            hwpack = hwpack.replace(LAVA_IMAGE_TMPDIR, '')
            hwpack = '/'.join(u.strip('/') for u in [
                LAVA_IMAGE_URL, hwpack])
            print "  hwpack with new kernel: %s" % hwpack

=======
        logging.info("About to handle with the build")
        
>>>>>>> 897e8d5e
        try:
            boot_tgz, root_tgz = self.generate_tarballs(hwpack, rootfs, 
                use_cache)
        except:
            tb = traceback.format_exc()
            client.sio.write(tb)
            raise CriticalError("Deployment tarballs preparation failed")
        boot_tarball = boot_tgz.replace(LAVA_IMAGE_TMPDIR, '')
        root_tarball = root_tgz.replace(LAVA_IMAGE_TMPDIR, '')
        boot_url = '/'.join(u.strip('/') for u in [
            LAVA_IMAGE_URL, boot_tarball])
        root_url = '/'.join(u.strip('/') for u in [
            LAVA_IMAGE_URL, root_tarball])
        try:
            self.deploy_linaro_rootfs(root_url)
            self.deploy_linaro_bootfs(boot_url)
        except:
            tb = traceback.format_exc()
            client.sio.write(tb)
            raise CriticalError("Deployment failed")
        finally:
            shutil.rmtree(self.tarball_dir)

    def _get_partition_offset(self, image, partno):
        cmd = 'parted %s -m -s unit b print' % image
        part_data = getoutput(cmd)
        pattern = re.compile('%d:([0-9]+)B:' % partno)
        for line in part_data.splitlines():
            found = re.match(pattern, line)
            if found:
                return found.group(1)
        return None

    def _extract_partition(self, image, offset, tarfile):
        """Mount a partition and produce a tarball of it

        :param image: The image to mount
        :param offset: offset of the partition, as a string
        :param tarfile: path and filename of the tgz to output
        """
        error_msg = None
        mntdir = mkdtemp()
        cmd = "sudo mount -o loop,offset=%s %s %s" % (offset, image, mntdir)
        rc, output = getstatusoutput(cmd)
        if rc:
            os.rmdir(mntdir)
            raise RuntimeError("Unable to mount image %s at offset %s" % (
                image, offset))
        cmd = "sudo tar -C %s -czf %s ." % (mntdir, tarfile)
        rc, output = getstatusoutput(cmd)
        if rc:
            error_msg = "Failed to create tarball: %s" % tarfile
        cmd = "sudo umount %s" % mntdir
        rc, output = getstatusoutput(cmd)
        os.rmdir(mntdir)
        if error_msg:
            raise RuntimeError(error_msg)

    def generate_tarballs(self, hwpack_url, rootfs_url, use_cache=True):
        """Generate tarballs from a hwpack and rootfs url

        :param hwpack_url: url of the Linaro hwpack to download
        :param rootfs_url: url of the Linaro image to download
        """
        lava_cachedir = self.context.lava_cachedir
        LAVA_IMAGE_TMPDIR = self.context.lava_image_tmpdir
        client = self.client
        self.tarball_dir = mkdtemp(dir=LAVA_IMAGE_TMPDIR)
        tarball_dir = self.tarball_dir
        os.chmod(tarball_dir, 0755)
        #fix me: if url is not http-prefix, copy it to tarball_dir
        if use_cache:
            logging.info("Downloading the %s file using cache" % hwpack_url)
            hwpack_path = download_with_cache(hwpack_url, tarball_dir, lava_cachedir)

            logging.info("Downloading the %s file using cache" % rootfs_url)
            rootfs_path = download_with_cache(rootfs_url, tarball_dir, lava_cachedir)
        else:
            logging.info("Downloading the %s file" % hwpack_url)
            hwpack_path = download(hwpack_url, tarball_dir)

            logging.info("Downloading the %s file" % rootfs_url)
            rootfs_path = download(rootfs_url, tarball_dir)

        image_file = os.path.join(tarball_dir, "lava.img")
        cmd = ("sudo linaro-media-create --hwpack-force-yes --dev %s "
               "--image_file %s --binary %s --hwpack %s --image_size 3G" %
               (client.device_type, image_file, rootfs_path, hwpack_path))
        logging.info("Executing the linaro-media-create command")
        logging.info(cmd)
        rc, output = getstatusoutput(cmd)
        if rc:
            shutil.rmtree(tarball_dir)
            tb = traceback.format_exc()
            client.sio.write(tb)
            raise RuntimeError("linaro-media-create failed: %s" % output)
        boot_offset = self._get_partition_offset(image_file, client.boot_part)
        root_offset = self._get_partition_offset(image_file, client.root_part)
        boot_tgz = os.path.join(tarball_dir, "boot.tgz")
        root_tgz = os.path.join(tarball_dir, "root.tgz")
        try:
            self._extract_partition(image_file, boot_offset, boot_tgz)
            self._extract_partition(image_file, root_offset, root_tgz)
        except:
            shutil.rmtree(tarball_dir)
            tb = traceback.format_exc()
            client.sio.write(tb)
            raise
        return boot_tgz, root_tgz

    def deploy_linaro_rootfs(self, rootfs):
        client = self.client
        logging.info("Deploying linaro image")
        client.run_cmd_master('umount /dev/disk/by-label/testrootfs')
        client.run_cmd_master(
            'mkfs.ext3 -q /dev/disk/by-label/testrootfs -L testrootfs')
        client.run_cmd_master('udevadm trigger')
        client.run_cmd_master('mkdir -p /mnt/root')
        client.run_cmd_master('mount /dev/disk/by-label/testrootfs /mnt/root')
        rc = client.run_cmd_master(
            'wget -qO- %s |tar --numeric-owner -C /mnt/root -xzf -' % rootfs,
            timeout=3600)
        if rc != 0:
            msg = "Deploy test rootfs partition: failed to download tarball."
            raise OperationFailed(msg)

        client.run_cmd_master('echo linaro > /mnt/root/etc/hostname')
        #DO NOT REMOVE - diverting flash-kernel and linking it to /bin/true
        #prevents a serious problem where packages getting installed that
        #call flash-kernel can update the kernel on the master image
        client.run_cmd_master(
            'chroot /mnt/root dpkg-divert --local /usr/sbin/flash-kernel')
        client.run_cmd_master(
            'chroot /mnt/root ln -sf /bin/true /usr/sbin/flash-kernel')
        client.run_cmd_master('umount /mnt/root')

    def deploy_linaro_bootfs(self, bootfs):
        client = self.client
        logging.info("Deploying linaro bootfs")
        client.run_cmd_master('umount /dev/disk/by-label/testboot')
        client.run_cmd_master(
            'mkfs.vfat /dev/disk/by-label/testboot -n testboot')
        client.run_cmd_master('udevadm trigger')
        client.run_cmd_master('mkdir -p /mnt/boot')
        client.run_cmd_master('mount /dev/disk/by-label/testboot /mnt/boot')
        rc = client.run_cmd_master(
            'wget -qO- %s |tar --numeric-owner -C /mnt/boot -xzf -' % bootfs)
        if rc != 0:
            msg = "Deploy test boot partition: failed to download tarball."
            raise OperationFailed(msg)
        client.run_cmd_master('umount /mnt/boot')

    def refresh_hwpack(self, kernel_matrix, hwpack, use_cache=True):
        client = self.client
        lava_cachedir = self.context.lava_cachedir
        LAVA_IMAGE_TMPDIR = self.context.lava_image_tmpdir
        print "Deploying new kernel"
        new_kernel = kernel_matrix[0]
        deb_prefix = kernel_matrix[1]
        filesuffix = new_kernel.split(".")[-1]

        if filesuffix != "deb":
            raise CriticalError("New kernel only support deb kernel package!")

        # download package to local
        tarball_dir = mkdtemp(dir=LAVA_IMAGE_TMPDIR)
        os.chmod(tarball_dir, 0755)
        if use_cache:
            kernel_path = download_with_cache(new_kernel, tarball_dir, lava_cachedir)
            hwpack_path = download_with_cache(hwpack, tarball_dir, lava_cachedir)
        else:
            kernel_path = download(new_kernel, tarball_dir)
            hwpack_path = download(hwpack, tarball_dir)

        cmd = ("sudo linaro-hwpack-replace -t %s -p %s -r %s" 
                % (hwpack_path, kernel_path, deb_prefix))

        rc, output = getstatusoutput(cmd)
        if rc:
            shutil.rmtree(tarball_dir)
            tb = traceback.format_exc()
            client.sio.write(tb)
            raise RuntimeError("linaro-hwpack-replace failed: %s" % output)

        #fix it:l-h-r doesn't make a output option to specify the output hwpack,
        #so it needs to do manually here

        #remove old hwpack and leave only new hwpack in tarball_dir
        os.remove(hwpack_path)
        hwpack_list = os.listdir(tarball_dir)
        for hp in hwpack_list:
            if hp.split(".")[-1] == "gz":
                new_hwpack_path = os.path.join(tarball_dir, hp)
                return new_hwpack_path
<|MERGE_RESOLUTION|>--- conflicted
+++ resolved
@@ -19,7 +19,6 @@
 
 from commands import getoutput, getstatusoutput
 import os
-import sys
 import re
 import shutil
 import traceback
@@ -28,7 +27,7 @@
 
 from lava_dispatcher.actions import BaseAction
 from lava_dispatcher.utils import download, download_with_cache
-from lava_dispatcher.client import CriticalError
+from lava_dispatcher.client import CriticalError, OperationFailed
 
 
 class cmd_deploy_linaro_image(BaseAction):
@@ -36,19 +35,12 @@
         LAVA_IMAGE_TMPDIR = self.context.lava_image_tmpdir
         LAVA_IMAGE_URL = self.context.lava_image_url
         client = self.client
-<<<<<<< HEAD
-        print "deploying on %s" % client.hostname
-        print "  hwpack: %s" % hwpack
-        print "  rootfs: %s" % rootfs
-        if kernel_matrix:
-            print "  package: %s" % kernel_matrix[0]
-        print "Booting master image"
-=======
         logging.info("deploying on %s" % client.hostname)
         logging.info("  hwpack: %s" % hwpack)
         logging.info("  rootfs: %s" % rootfs)
+        if kernel_matrix:
+            logging.info("  package: %s" % kernel_matrix[0])
         logging.info("Booting master image")
->>>>>>> 897e8d5e
         client.boot_master_image()
 
         logging.info("Waiting for network to come up")
@@ -59,21 +51,17 @@
             client.sio.write(tb)
             raise CriticalError("Unable to reach LAVA server, check network")
 
-<<<<<<< HEAD
         if kernel_matrix:
             hwpack = self.refresh_hwpack(kernel_matrix, hwpack, use_cache)
             #make new hwpack downloadable
             hwpack = hwpack.replace(LAVA_IMAGE_TMPDIR, '')
             hwpack = '/'.join(u.strip('/') for u in [
                 LAVA_IMAGE_URL, hwpack])
-            print "  hwpack with new kernel: %s" % hwpack
-
-=======
+            logging.info("  hwpack with new kernel: %s" % hwpack)
+
         logging.info("About to handle with the build")
-        
->>>>>>> 897e8d5e
-        try:
-            boot_tgz, root_tgz = self.generate_tarballs(hwpack, rootfs, 
+        try:
+            boot_tgz, root_tgz = self.generate_tarballs(hwpack, rootfs,
                 use_cache)
         except:
             tb = traceback.format_exc()
@@ -228,7 +216,7 @@
         client = self.client
         lava_cachedir = self.context.lava_cachedir
         LAVA_IMAGE_TMPDIR = self.context.lava_image_tmpdir
-        print "Deploying new kernel"
+        logging.info("Deploying new kernel")
         new_kernel = kernel_matrix[0]
         deb_prefix = kernel_matrix[1]
         filesuffix = new_kernel.split(".")[-1]
@@ -246,7 +234,7 @@
             kernel_path = download(new_kernel, tarball_dir)
             hwpack_path = download(hwpack, tarball_dir)
 
-        cmd = ("sudo linaro-hwpack-replace -t %s -p %s -r %s" 
+        cmd = ("sudo linaro-hwpack-replace -t %s -p %s -r %s"
                 % (hwpack_path, kernel_path, deb_prefix))
 
         rc, output = getstatusoutput(cmd)
