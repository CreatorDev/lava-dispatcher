# Copyright (C) 2012 Linaro Limited
#
# Author: Andy Doan <andy.doan@linaro.org>
#
# This file is part of LAVA Dispatcher.
#
# LAVA Dispatcher is free software; you can redistribute it and/or modify
# it under the terms of the GNU General Public License as published by
# the Free Software Foundation; either version 2 of the License, or
# (at your option) any later version.
#
# LAVA Dispatcher is distributed in the hope that it will be useful,
# but WITHOUT ANY WARRANTY; without even the implied warranty of
# MERCHANTABILITY or FITNESS FOR A PARTICULAR PURPOSE.  See the
# GNU General Public License for more details.
#
# You should have received a copy of the GNU General Public License
# along
# with this program; if not, see <http://www.gnu.org/licenses>.

import contextlib
import logging
import os
import sys

from lava_dispatcher.client.lmc_utils import (
    image_partition_mounted,
    )
import lava_dispatcher.utils as utils

from cStringIO import StringIO


def get_target(context, device_config):
    ipath = 'lava_dispatcher.device.%s' % device_config.client_type
    m = __import__(ipath, fromlist=[ipath])
    return m.target_class(context, device_config)


class Target(object):
    """ Defines the contract needed by the dispatcher for dealing with a
    target device
    """

    ANDROID_TESTER_PS1 = "linaro-test-android# "

    # The target deployment functions will point self.deployment_data to
    # the appropriate dictionary below. Code such as actions can contribute
    # to these structures with special handling logic
    android_deployment_data = {
        'TESTER_PS1': ANDROID_TESTER_PS1,
        'TESTER_PS1_PATTERN': ANDROID_TESTER_PS1,
        'TESTER_PS1_INCLUDES_RC': False,
        }
    ubuntu_deployment_data = {
        'TESTER_PS1': "linaro-test [rc=$(echo \$?)]# ",
        'TESTER_PS1_PATTERN': "linaro-test \[rc=(\d+)\]# ",
        'TESTER_PS1_INCLUDES_RC': True,
    }
    oe_deployment_data = {
        'TESTER_PS1': "linaro-test [rc=$(echo \$?)]# ",
        'TESTER_PS1_PATTERN': "linaro-test \[rc=(\d+)\]# ",
        'TESTER_PS1_INCLUDES_RC': True,
    }

    def __init__(self, context, device_config):
        self.context = context
        self.config = device_config
        self.deployment_data = None
        self.sio = SerialIO(sys.stdout)

        self.boot_options = []
        self._scratch_dir = None
        self.deployment_data = {}

    @property
    def scratch_dir(self):
        if self._scratch_dir is None:
            self._scratch_dir = utils.mkdtemp(context.config.lava_image_tmpdir)
        return self._scratch_dir

    def power_on(self):
        """ responsible for powering on the target device and returning an
        instance of a pexpect session
        """
        raise NotImplementedError('power_on')

    def _power_off(self, proc):
        """ responsible for powering off the target device.
        """
        raise NotImplementedError('_power_off')

    def deploy_linaro(self, hwpack, rfs):
        raise NotImplementedError('deploy_image')

    def deploy_android(self, boot, system, userdata):
        raise NotImplementedError('deploy_android_image')

    def deploy_linaro_prebuilt(self, image):
        raise NotImplementedError('deploy_linaro_prebuilt')

    def power_off(self, proc):
        """ tries to safely power off the device by running a sync
        operation first
        """
        from lava_dispatcher.client.base import CommandRunner
        runner = CommandRunner(
                proc,
                self.deployment_data['TESTER_PS1_PATTERN'],
                self.deployment_data['TESTER_PS1_INCLUDES_RC'])
        try:
            logging.info('attempting a filesystem sync before power_off')
            runner.run('sync', timeout=20)
        except:
            logging.exception('calling sync failed')
        self._power_off(proc)

    @contextlib.contextmanager
    def file_system(self, partition, directory):
        """ Allows the caller to interact directly with a directory on
        the target. This method yields a directory where the caller can
        interact from. Upon the exit of this context, the changes will be
        applied to the target.

        The partition parameter refers to partition number the directory
        would reside in as created by linaro-media-create. ie - the boot
        partition would be 1. In the case of something like the master
        image, the target implementation must map this number to the actual
        partition its using.

        NOTE: due to difference in target implementations, the caller should
        try and interact with the smallest directory locations possible.
        """
        raise NotImplementedError('file_system')

    @contextlib.contextmanager
    def runner(self):
        """ Powers on the target, returning a CommandRunner object and will
        power off the target when the context is exited
        """
        proc = runner = None
        try:
            proc = self.power_on()
            from lava_dispatcher.client.base import CommandRunner
            runner = CommandRunner(
                proc,
                self.deployment_data['TESTER_PS1_PATTERN'],
                self.deployment_data['TESTER_PS1_INCLUDES_RC'])
            yield runner
        finally:
            if proc and runner:
                self.power_off(proc)

    def get_test_data_attachments(self):
        return []

<<<<<<< HEAD
    def get_device_version(self):
        """ Returns the device version associated with the device, i.e. version
        of emulation software, or version of master image. Must be overriden in
        subclasses.
        """
        return 'unknown'
=======
    def _customize_ubuntu(self, rootdir):
        self.deployment_data = Target.ubuntu_deployment_data
        with open('%s/root/.bashrc' % rootdir, 'a') as f:
            f.write('export PS1="%s"\n' % self.deployment_data['TESTER_PS1'])

    def _customize_oe(self, rootdir):
        self.deployment_data = Target.oe_deployment_data
        with open('%s/etc/profile' % rootdir, 'a') as f:
            f.write('export PS1="%s"\n' % self.deployment_data['TESTER_PS1'])

    def _customize_linux(self, image):
        root_part = self.config.root_part
        with image_partition_mounted(image, root_part) as mnt:
            if os.path.exists('%s/etc/debian_version' % mnt):
                self._customize_ubuntu(mnt)
            else:
                # assume an OE based image. This is actually pretty safe
                # because we are doing pretty standard linux stuff, just
                # just no upstart or dash assumptions
                self._customize_oe(mnt)

>>>>>>> 7a03f339

class SerialIO(file):
    def __init__(self, logfile):
        self.serialio = StringIO()
        self.logfile = logfile

    def write(self, text):
        self.serialio.write(text)
        self.logfile.write(text)

    def close(self):
        self.serialio.close()
        self.logfile.close()

    def flush(self):
        self.logfile.flush()

    def getvalue(self):
        return self.serialio.getvalue()<|MERGE_RESOLUTION|>--- conflicted
+++ resolved
@@ -154,14 +154,13 @@
     def get_test_data_attachments(self):
         return []
 
-<<<<<<< HEAD
     def get_device_version(self):
         """ Returns the device version associated with the device, i.e. version
         of emulation software, or version of master image. Must be overriden in
         subclasses.
         """
         return 'unknown'
-=======
+
     def _customize_ubuntu(self, rootdir):
         self.deployment_data = Target.ubuntu_deployment_data
         with open('%s/root/.bashrc' % rootdir, 'a') as f:
@@ -183,8 +182,6 @@
                 # just no upstart or dash assumptions
                 self._customize_oe(mnt)
 
->>>>>>> 7a03f339
-
 class SerialIO(file):
     def __init__(self, logfile):
         self.serialio = StringIO()
