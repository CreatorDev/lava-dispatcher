# Copyright (C) 2012 Linaro Limited
#
# Author: Andy Doan <andy.doan@linaro.org>
#
# This file is part of LAVA Dispatcher.
#
# LAVA Dispatcher is free software; you can redistribute it and/or modify
# it under the terms of the GNU General Public License as published by
# the Free Software Foundation; either version 2 of the License, or
# (at your option) any later version.
#
# LAVA Dispatcher is distributed in the hope that it will be useful,
# but WITHOUT ANY WARRANTY; without even the implied warranty of
# MERCHANTABILITY or FITNESS FOR A PARTICULAR PURPOSE.  See the
# GNU General Public License for more details.
#
# You should have received a copy of the GNU General Public License
# along
# with this program; if not, see <http://www.gnu.org/licenses>.

import codecs
import contextlib
import cStringIO
import logging
import os
import subprocess
import signal
import pexpect

import lava_dispatcher.device.boot_options as boot_options

from lava_dispatcher.device.target import (
    Target
)
from lava_dispatcher.client.base import (
    NetworkCommandRunner,
)
from lava_dispatcher.client.lmc_utils import (
    image_partition_mounted,
    generate_android_image,
    generate_fastmodel_image,
)
from lava_dispatcher.downloader import (
    download_image,
)
from lava_dispatcher.test_data import (
    create_attachment,
)
from lava_dispatcher.errors import (
    CriticalError,
    OperationFailed,
)
from lava_dispatcher.utils import (
    extract_tar,
    DrainConsoleOutput,
    finalize_process,
    extract_modules,
    extract_ramdisk,
    create_ramdisk,
    ensure_directory,
    touch,
)
from lava_dispatcher import deployment_data


class FastModelTarget(Target):

    PORT_PATTERN = 'terminal_0: Listening for serial connection on port (\d+)'
    ANDROID_WALLPAPER = 'system/wallpaper_info.xml'
    SYS_PARTITION = 2
    DATA_PARTITION = 5

    def __init__(self, context, config):
        super(FastModelTarget, self).__init__(context, config)

        self._sim_proc = None
        self._axf = None
        self._kernel = None
        self._dtb = None
        self._initrd = None
        self._uefi = None
        self._uefi_vars = None
        self._bl1 = None
        self._bl2 = None
        self._bl31 = None
        self._default_boot_cmds = None
        self._ramdisk_boot = False
        self._booted = False
        self._reset_boot = False
        self._in_test_shell = False
        self._bootloadertype = 'u_boot'
        self._boot_tags = {}
        self._scratch_dir = self.scratch_dir
        self._interface_name = None

    def _customize_android(self):
        self.deployment_data = deployment_data.android

        with image_partition_mounted(self._sd_image, self.DATA_PARTITION) as d:
            wallpaper = '%s/%s' % (d, self.ANDROID_WALLPAPER)
            # delete the android active wallpaper as slows things down
            self.context.run_command('sudo rm -f %s' % wallpaper)

        with image_partition_mounted(self._sd_image, self.SYS_PARTITION) as d:
            with open('%s/etc/mkshrc' % d, 'a') as f:
                f.write('\n# LAVA CUSTOMIZATIONS\n')
                # make sure PS1 is what we expect it to be
                f.write('PS1="%s"\n' % self.tester_ps1)
                if not self.config.enable_network_after_boot_android:
                    # fast model usermode networking does not support ping
                    f.write('alias ping="echo LAVA-ping override 1 received"\n')

    def _copy_needed_files_from_partition(self, partno, subdir):
        with image_partition_mounted(self._sd_image, partno) as mntdir:
            subdir = os.path.join(mntdir, subdir)
            self._copy_needed_files_from_directory(subdir)

    def _copy_needed_files_from_directory(self, subdir):
        odir = os.path.dirname(self._sd_image)
        if self._bootloadertype == 'u_boot':
            # Extract the bootwrapper from the image
            if self.config.simulator_axf_files and self._axf is None:
                self._axf = \
                    self._copy_first_find_from_list(subdir, odir,
                                                    self.config.simulator_axf_files)
        elif self._bootloadertype == 'uefi':
            # Extract the uefi binary from the image
            if self.config.simulator_uefi_files and self._uefi is None:
                self._uefi = \
                    self._copy_first_find_from_list(subdir, odir,
                                                    self.config.simulator_uefi_files)
                if self.config.simulator_uefi_vars and self._uefi_vars is None:
                    # Create file for flashloader1
                    self._uefi_vars = os.path.join(odir, self.config.simulator_uefi_vars)
                    touch(self._uefi_vars)

        # These are common to both AXF and UEFI
        # Extract the kernel from the image
        if self.config.simulator_kernel_files and self._kernel is None:
            self._kernel = \
                self._copy_first_find_from_list(subdir, odir,
                                                self.config.simulator_kernel_files,
                                                self.config.simulator_kernel)
        # Extract the initrd from the image
        if self.config.simulator_initrd_files and self._initrd is None:
            self._initrd = \
                self._copy_first_find_from_list(subdir, odir,
                                                self.config.simulator_initrd_files,
                                                self.config.simulator_initrd)
        # Extract the dtb from the image
        if self.config.simulator_dtb_files and self._dtb is None:
            self._dtb = \
                self._copy_first_find_from_list(subdir, odir,
                                                self.config.simulator_dtb_files,
                                                self.config.simulator_dtb)

            # workaround for renamed device tree blobs
            # see https://bugs.launchpad.net/linaro-oe/+bug/1255527
            dest_dtb = os.path.join(odir, 'fdt.dtb')
            if self._dtb and not os.path.exists(dest_dtb):
                os.symlink(self._dtb, dest_dtb)

        # Extract the first secure flashloader binary from the image
        if self.config.simulator_bl1_files and self._bl1 is None:
            self._bl1 = \
                self._copy_first_find_from_list(subdir, odir,
                                                self.config.simulator_bl1_files,
                                                self.config.simulator_bl1)
        # Extract the second secure flashloader binary from the image
        if self.config.simulator_bl2_files and self._bl2 is None:
            self._bl2 = \
                self._copy_first_find_from_list(subdir, odir,
                                                self.config.simulator_bl2_files,
                                                self.config.simulator_bl2)
        # Extract the second secure flashloader binary from the image
        if self.config.simulator_bl31_files and self._bl31 is None:
            self._bl31 = \
                self._copy_first_find_from_list(subdir, odir,
                                                self.config.simulator_bl31_files,
                                                self.config.simulator_bl31)

    def _check_needed_files(self):
        if self._bootloadertype == 'u_boot':
            # AXF is needed when we are not using UEFI
            if self._axf is None and self.config.simulator_axf_files:
                raise RuntimeError('No AXF found, %r' %
                                   self.config.simulator_axf_files)
        elif self._bootloadertype == 'uefi':
            # UEFI binary is needed when specified
            if self._uefi is None and self.config.simulator_uefi_files:
                raise RuntimeError('No UEFI binary found, %r' %
                                   self.config.simulator_uefi_files)
            if self._uefi_vars is None:
                logging.warning('No uefi-vars.fd found')

        # These are common to both AXF and UEFI
        if self._sd_image is None:
            raise RuntimeError('No IMAGE found, %r' %
                               self.config.simulator_kernel_files)
        # Kernel is needed only for b.L models
        if self._kernel is None and self.config.simulator_kernel_files:
            raise RuntimeError('No KERNEL found, %r' %
                               self.config.simulator_kernel_files)
        # Initrd is needed only for b.L models
        if self._initrd is None and self.config.simulator_initrd_files:
            logging.warning('No INITRD found, %r',
                            self.config.simulator_initrd_files)
        # DTB is needed only for b.L models
        if self._dtb is None and self.config.simulator_dtb_files:
            logging.warning('No DTB found, %r',
                            self.config.simulator_dtb_files)
        # SECURE FLASHLOADERs are needed only for base and cortex models
        if self._bl1 is None and self.config.simulator_bl1_files:
            raise RuntimeError('No SECURE FLASHLOADER found, %r' %
                               self.config.simulator_bl1_files)
        if self._bl2 is None and self.config.simulator_bl2_files:
            logging.warning('No SECURE FLASHLOADER found, %r',
                            self.config.simulator_bl2_files)
        if self._bl31 is None and self.config.simulator_bl31_files:
            logging.warning('No SECURE FLASHLOADER found, %r',
                            self.config.simulator_bl31_files)

    def deploy_android(self, boot, system, data, rootfstype, bootloadertype,
                       target_type):
        logging.info("Deploying Android on %s", self.config.hostname)

        self._bootloadertype = bootloadertype

        self._boot = download_image(boot, self.context, decompress=False)
        self._data = download_image(data, self.context, decompress=False)
        self._system = download_image(system, self.context, decompress=False)

        self._sd_image = '%s/android.img' % os.path.dirname(self._system)

        generate_android_image(
            self.context, 'vexpress', self._boot, self._data, self._system, self._sd_image
        )

        self._copy_needed_files_from_partition(self.config.boot_part, '')

        self._customize_android()

    def deploy_linaro(self, hwpack, rootfs, dtb, rootfstype, bootloadertype):
        hwpack = download_image(hwpack, self.context, decompress=False)
        rootfs = download_image(rootfs, self.context, decompress=False)
        odir = os.path.dirname(rootfs)

        self._bootloadertype = bootloadertype

        generate_fastmodel_image(self.context, hwpack, rootfs, dtb, odir,
                                 bootloadertype)
        self._sd_image = '%s/sd.img' % odir
        self.customize_image(self._sd_image)

        self._copy_needed_files_from_partition(self.config.boot_part, '')
        self._copy_needed_files_from_partition(self.config.root_part, 'boot')
        self._copy_needed_files_from_partition(self.config.root_part, 'lib')

    def deploy_linaro_prebuilt(self, image, dtb, rootfstype, bootloadertype):
        self._sd_image = download_image(image, self.context)
        self._bootloadertype = bootloadertype
        self.customize_image(self._sd_image)

        if dtb is not None:
            self.config.simulator_dtb_files = [dtb]

        self._copy_needed_files_from_partition(self.config.boot_part, '')
        self._copy_needed_files_from_partition(self.config.root_part, 'boot')
        self._copy_needed_files_from_partition(self.config.root_part, 'lib')

    def deploy_linaro_kernel(self, kernel, ramdisk, dtb, modules, rootfs, nfsrootfs,
                             bootloader, firmware, bl1, bl2, bl31, rootfstype,
                             bootloadertype, target_type):
        # Required
        if kernel is None:
            raise CriticalError("A kernel image is required")
        elif ramdisk is None:
            raise CriticalError("A ramdisk image is required")
        elif dtb is None:
            raise CriticalError("A dtb is required")

        if rootfs is not None or nfsrootfs is not None or firmware is not None:
            logging.warn("This platform only suports ramdisk booting, ignoring other parameters")

        self._ramdisk_boot = True

        self._kernel = download_image(kernel, self.context, self._scratch_dir,
                                      decompress=False)
        self._boot_tags['{KERNEL}'] = os.path.relpath(self._kernel, self._scratch_dir)
        self._initrd = download_image(ramdisk, self.context, self._scratch_dir,
                                      decompress=False)
        if modules is not None:
            modules = download_image(modules, self.context,
                                     self._scratch_dir,
                                     decompress=False)
            ramdisk_dir = extract_ramdisk(self._initrd, self._scratch_dir,
                                          is_uboot=self._is_uboot_ramdisk(ramdisk))
            extract_modules(modules, ramdisk_dir)
            self._initrd = create_ramdisk(ramdisk_dir, self._scratch_dir)
        self._boot_tags['{RAMDISK}'] = os.path.relpath(self._initrd, self._scratch_dir)
        self._dtb = download_image(dtb, self.context, self._scratch_dir,
                                   decompress=False)
        self._boot_tags['{DTB}'] = os.path.relpath(self._dtb, self._scratch_dir)

        # Optional
        if bootloader is None:
            if self.config.simulator_uefi_default is None:
                raise CriticalError("UEFI image is required")
            else:
                self._uefi = download_image(self.config.simulator_uefi_default, self.context,
                                            self._scratch_dir, decompress=False)
        else:
            self._uefi = download_image(bootloader, self.context,
                                        self._scratch_dir, decompress=False)

        if bl1 is None:
            if self.config.simulator_bl1_default is None:
                raise CriticalError("BL1 firmware is required")
            else:
                self._bl1 = download_image(self.config.simulator_bl1_default, self.context,
                                           self._scratch_dir, decompress=False)
        else:
            self._bl1 = download_image(bl1, self.context,
                                       self._scratch_dir, decompress=False)

        if bl2 is not None:
            self._bl2 = download_image(bl2, self.context, self._scratch_dir,
                                       decompress=False)
        if bl31 is not None:
            self._bl31 = download_image(bl31, self.context, self._scratch_dir,
                                        decompress=False)

        if self.config.simulator_uefi_vars and self._uefi_vars is None:
            # Create file for flashloader1
            self._uefi_vars = os.path.join(self._scratch_dir, self.config.simulator_uefi_vars)
            touch(self._uefi_vars)

        # Get deployment data
        self.deployment_data = deployment_data.get(target_type)

        # Booting is not supported without an _sd_image defined
        self._sd_image = self._kernel

        self._default_boot_cmds = 'boot_cmds_ramdisk'

    def is_booted(self):
        return self._booted

    def reset_boot(self, in_test_shell=True):
        self._reset_boot = True
        self._booted = False
        self._in_test_shell = in_test_shell

    @contextlib.contextmanager
    def file_system(self, partition, directory):
        if self._ramdisk_boot:
            if self._reset_boot:
                self._reset_boot = False
                if self._in_test_shell:
                    self._in_test_shell = False
                    raise Exception("Operation timed out, resetting platform!")
            elif not self._booted:
                self.context.client.boot_linaro_image()
            pat = self.tester_ps1_pattern
            incrc = self.tester_ps1_includes_rc
            runner = NetworkCommandRunner(self, pat, incrc)
            with self._busybox_file_system(runner, directory) as path:
                yield path
        else:
            self._check_power_state()
            with image_partition_mounted(self._sd_image, partition) as mntdir:
                path = '%s/%s' % (mntdir, directory)
                ensure_directory(path)
                yield path

    def extract_tarball(self, tarball_url, partition, directory='/'):
        logging.info('extracting %s to target', tarball_url)

        self._check_power_state()
        with image_partition_mounted(self._sd_image, partition) as mntdir:
            tb = download_image(tarball_url, self.context, decompress=False)
            extract_tar(tb, '%s/%s' % (mntdir, directory))

    def _fix_perms(self):
        """ The directory created for the image download/creation gets created
        with tempfile.mkdtemp which grants permission only to the creator of
        the directory. Since these are temporary files, we can make them readable
        by any user on the system.
        """
        outdir = os.path.dirname(self._sd_image)
        os.chmod(outdir, 0o777)
        for root, dirs, files in os.walk(outdir):
            for d in dirs:
                os.chmod(os.path.join(root, d), 0o777)
            for f in files:
                os.chmod(os.path.join(root, f), 0o777)

    def _check_power_state(self):
        if self._sim_proc is not None:
            logging.warning('device already powered on, powering off first')
            self.power_off(None)

    def power_off(self, proc):
        if self._sim_proc:
            try:
                self._soft_reboot(self.proc)
            except OperationFailed:
                logging.info('Graceful reboot of platform failed')
        if self._uefi_vars is not None and self._sim_proc:
            logging.info('Requesting graceful shutdown')
            self._sim_proc.kill(signal.SIGTERM)
            self._sim_proc.wait()
        finalize_process(self._sim_proc)
        super(FastModelTarget, self).power_off(proc)
        self._sim_proc = None

    def _create_rtsm_ostream(self, ofile):
        """the RTSM binary uses the windows code page(cp1252), but the
        dashboard and celery needs data with a utf-8 encoding"""
        return codecs.EncodedFile(ofile, 'cp1252', 'utf-8')

    def _drain_sim_proc(self):
        """pexpect will continue to get data for the simproc process. We need
        to keep this pipe drained so that it won't get full and then stop block
        the process from continuing to execute"""

        f = cStringIO.StringIO()
        self._sim_proc.logfile = self._create_rtsm_ostream(f)
        DrainConsoleOutput(proc=self._sim_proc).start()

    def power_on(self):
        if self._ramdisk_boot and self._booted:
            self.proc.sendline('export PS1="%s"'
                               % self.tester_ps1,
                               send_char=self.config.send_char)
            return self.proc
<<<<<<< HEAD
        if self._sim_proc is not None:
            logging.warning('device already powered on, powering off first')
            self.power_off(None)
=======
        self._check_power_state()
>>>>>>> b306cfbd
        if self.config.bridged_networking:
            self._interface_name = os.path.basename(self._scratch_dir)
            if not self._bridge_configured:
                self._config_network_bridge(self.config.bridge_interface, self._interface_name)

        self._check_needed_files()

        self._fix_perms()

        cli_pattern = self.config.simulator_command_flag + '%s=%s' + ' '

        options = boot_options.as_string(self, join_pattern=cli_pattern)

        if self.config.simulator_boot_wrapper and self._uefi is None:
            options = '%s %s' % (self.config.simulator_boot_wrapper, options)

        sim_cmd = '%s %s' % (self.config.simulator_command, options)
        sim_cmd = sim_cmd.format(
            AXF=self._axf, IMG=self._sd_image, KERNEL=self._kernel,
            DTB=self._dtb, INITRD=self._initrd, UEFI=self._uefi, BL1=self._bl1,
            UEFI_VARS=self._uefi_vars, INTERFACE=self._interface_name)

        # the simulator proc only has stdout/stderr about the simulator
        # we hook up into a telnet port which emulates a serial console
        logging.info('launching fastmodel with command %r', sim_cmd)
        # The base and cortex models must be invoked from the output directory
        # to ensure that the secure firmware can chainload one another.
        # bl1 -> bl2 -> bl3.
        odir = os.path.dirname(self._sd_image)
        self._sim_proc = self.context.spawn(sim_cmd, cwd=odir, timeout=1200)
        self._sim_proc.expect(self.PORT_PATTERN, timeout=300)
        self._serial_port = self._sim_proc.match.groups()[0]
        logging.info('serial console port on: %s', self._serial_port)

        match = self._sim_proc.expect(["ERROR: License check failed!",
                                       "Simulation is started"])
        if match == 0:
            raise RuntimeError("fast model license check failed")

        self._drain_sim_proc()

        logging.info('simulator is started connecting to serial port')
        self.proc = self.context.spawn(
            'telnet localhost %s' % self._serial_port,
            timeout=1200)
        self.proc.logfile_read = self._create_rtsm_ostream(
            self.proc.logfile_read)

        if self._uefi:
            self._enter_bootloader(self.proc)
            boot_cmds = self._load_boot_cmds(default=self._default_boot_cmds,
                                             boot_tags=self._boot_tags)
            self._customize_bootloader(self.proc, boot_cmds)

        self._monitor_boot(self.proc, self.tester_ps1, self.tester_ps1_pattern)
        self._auto_login(self.proc)

        if self._ramdisk_boot:
            self.proc.sendline('cat /proc/net/pnp > /etc/resolv.conf',
                               send_char=self.config.send_char)
            self._booted = True

        return self.proc

    def get_test_data_attachments(self):
        """returns attachments to go in the "lava_results" test run"""
        # if the simulator never got started we won't even get to a logfile
        if getattr(self._sim_proc, 'logfile', None) is not None:
            if getattr(self._sim_proc.logfile, 'getvalue', None) is not None:
                content = self._sim_proc.logfile.getvalue()
                return [create_attachment('rtsm.log', content)]
        return []

    def get_device_version(self):
        cmd = self.config.simulator_version_command
        try:
            return subprocess.check_output(cmd, shell=True).strip()
        except subprocess.CalledProcessError:
            return "unknown"


target_class = FastModelTarget<|MERGE_RESOLUTION|>--- conflicted
+++ resolved
@@ -434,13 +434,7 @@
                                % self.tester_ps1,
                                send_char=self.config.send_char)
             return self.proc
-<<<<<<< HEAD
-        if self._sim_proc is not None:
-            logging.warning('device already powered on, powering off first')
-            self.power_off(None)
-=======
         self._check_power_state()
->>>>>>> b306cfbd
         if self.config.bridged_networking:
             self._interface_name = os.path.basename(self._scratch_dir)
             if not self._bridge_configured:
