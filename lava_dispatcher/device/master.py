# Copyright (C) 2011 Linaro Limited
#
# Author: Michael Hudson-Doyle <michael.hudson@linaro.org>
# Author: Paul Larson <paul.larson@linaro.org>
#
# This file is part of LAVA Dispatcher.
#
# LAVA Dispatcher is free software; you can redistribute it and/or modify
# it under the terms of the GNU General Public License as published by
# the Free Software Foundation; either version 2 of the License, or
# (at your option) any later version.
#
# LAVA Dispatcher is distributed in the hope that it will be useful,
# but WITHOUT ANY WARRANTY; without even the implied warranty of
# MERCHANTABILITY or FITNESS FOR A PARTICULAR PURPOSE.  See the
# GNU General Public License for more details.
#
# You should have received a copy of the GNU General Public License
# along
# with this program; if not, see <http://www.gnu.org/licenses>.

import contextlib
import logging
import os
import time
import re

import pexpect

from lava_dispatcher.device import boot_options
from lava_dispatcher import tarballcache

from lava_dispatcher.client.base import (
    NetworkCommandRunner,
)
from lava_dispatcher.device.target import (
    Target
)
from lava_dispatcher.downloader import (
    download_image,
    download_with_retry,
)
from lava_dispatcher.errors import (
    NetworkError,
    CriticalError,
    OperationFailed,
)
from lava_dispatcher.utils import (
    connect_to_serial,
    mk_targz,
    string_to_list,
    rmtree,
    mkdtemp,
    extract_targz,
)
from lava_dispatcher.client.lmc_utils import (
    generate_image,
    image_partition_mounted,
)


class MasterImageTarget(Target):

    MASTER_PS1 = ' [rc=$(echo \$?)]# '
    MASTER_PS1_PATTERN = ' \[rc=(\d+)\]# '

    def __init__(self, context, config):
        super(MasterImageTarget, self).__init__(context, config)

        # Update variable according to config file
        self.MASTER_PS1 = self.config.master_str + self.MASTER_PS1
        self.MASTER_PS1_PATTERN = self.config.master_str + self.MASTER_PS1_PATTERN

        Target.android_deployment_data['boot_cmds'] = 'boot_cmds_android'
        Target.ubuntu_deployment_data['boot_cmds'] = 'boot_cmds'
        Target.oe_deployment_data['boot_cmds'] = 'boot_cmds_oe'
        Target.fedora_deployment_data['boot_cmds'] = 'boot_cmds'

        # used for tarballcache logic to get proper boot_cmds
        Target.ubuntu_deployment_data['data_type'] = 'ubuntu'
        Target.oe_deployment_data['data_type'] = 'oe'
        Target.fedora_deployment_data['data_type'] = 'fedora'
        self.target_map = {
            'android': Target.android_deployment_data,
            'oe': Target.oe_deployment_data,
            'ubuntu': Target.ubuntu_deployment_data,
            'fedora': Target.fedora_deployment_data,
        }

        self.master_ip = None
        self.device_version = None

        if config.pre_connect_command:
            self.context.run_command(config.pre_connect_command)

        self.proc = connect_to_serial(self.context)

    def get_device_version(self):
        return self.device_version

    def power_on(self):
        self._boot_linaro_image()
        return self.proc

    def power_off(self, proc):
        if self.config.power_off_cmd:
            self.context.run_command(self.config.power_off_cmd)

    def deploy_linaro(self, hwpack, rfs, bootloader):
        self.boot_master_image()

        image_file = generate_image(self, hwpack, rfs, self.scratch_dir, bootloader)
        (boot_tgz, root_tgz, data) = self._generate_tarballs(image_file)

        self._read_boot_cmds(boot_tgz=boot_tgz)
        self._deploy_tarballs(boot_tgz, root_tgz)

    def deploy_android(self, boot, system, userdata):
        self.boot_master_image()

        sdir = self.scratch_dir
        boot = download_image(boot, self.context, sdir, decompress=False)
        system = download_image(system, self.context, sdir, decompress=False)
        data = download_image(userdata, self.context, sdir, decompress=False)

        with self._as_master() as master:
            self._format_testpartition(master, 'ext4')
            self._deploy_android_tarballs(master, boot, system, data)

            if master.has_partition_with_label('userdata') and \
                    master.has_partition_with_label('sdcard'):
                _purge_linaro_android_sdcard(master)

        self.deployment_data = Target.android_deployment_data

    def _deploy_android_tarballs(self, master, boot, system, data):
        tmpdir = self.context.config.lava_image_tmpdir
        url = self.context.config.lava_image_url

        boot = boot.replace(tmpdir, '')
        system = system.replace(tmpdir, '')
        data = data.replace(tmpdir, '')

        boot_url = '/'.join(u.strip('/') for u in [url, boot])
        system_url = '/'.join(u.strip('/') for u in [url, system])
        data_url = '/'.join(u.strip('/') for u in [url, data])

        _deploy_linaro_android_boot(master, boot_url, self)
        _deploy_linaro_android_system(master, system_url)
        _deploy_linaro_android_data(master, data_url)

    def deploy_linaro_prebuilt(self, image):
        self.boot_master_image()

        if self.context.job_data.get('health_check', False):
            (boot_tgz, root_tgz, data) = tarballcache.get_tarballs(
                self.context, image, self.scratch_dir, self._generate_tarballs)
            self.deployment_data = self.target_map[data]
        else:
            image_file = download_image(image, self.context, self.scratch_dir)
            (boot_tgz, root_tgz, data) = self._generate_tarballs(image_file)

        self._read_boot_cmds(boot_tgz=boot_tgz)
        self._deploy_tarballs(boot_tgz, root_tgz)

    def _deploy_tarballs(self, boot_tgz, root_tgz):
        tmpdir = self.context.config.lava_image_tmpdir
        url = self.context.config.lava_image_url

        boot_tarball = boot_tgz.replace(tmpdir, '')
        root_tarball = root_tgz.replace(tmpdir, '')
        boot_url = '/'.join(u.strip('/') for u in [url, boot_tarball])
        root_url = '/'.join(u.strip('/') for u in [url, root_tarball])
        with self._as_master() as master:
            self._format_testpartition(master, 'ext4')
            try:
                _deploy_linaro_rootfs(master, root_url)
                _deploy_linaro_bootfs(master, boot_url)
            except:
                logging.exception("Deployment failed")
                raise CriticalError("Deployment failed")

    def _rewrite_partition_number(self, matchobj):
        """ Returns the partition number after rewriting it to
        n + testboot_offset.
        """
        boot_device = str(self.config.boot_device)
        testboot_offset = self.config.testboot_offset
        partition = int(matchobj.group('partition')) + testboot_offset
        return ' ' + boot_device + ':' + str(partition) + ' '

    def _rewrite_boot_cmds(self, boot_cmds):
        """
        Returns boot_cmds list after rewriting things such as:

        * partition number from n to n + testboot_offset
        * root=LABEL=testrootfs instead of root=UUID=ab34-...
        """
        boot_cmds = re.sub(
            r"root=UUID=\S+", "root=LABEL=testrootfs", boot_cmds, re.MULTILINE)

        pattern = "\s+\d+:(?P<partition>\d+)\s+"
        boot_cmds = re.sub(
            pattern, self._rewrite_partition_number, boot_cmds, re.MULTILINE)

        return boot_cmds.split('\n')

    def _read_boot_cmds(self, image=None, boot_tgz=None):
        boot_file_path = None

        if not self.config.read_boot_cmds_from_image:
            return

        # If we have already obtained boot commands dynamically, then return.
        if self.deployment_data.get('boot_cmds_dynamic', False):
            logging.debug("We already have boot commands in place.")
            return

        if image:
            boot_part = self.config.boot_part
            # Read boot related file from the boot partition of image.
            with image_partition_mounted(image, boot_part) as mnt:
                for boot_file in self.config.boot_files:
                    boot_path = os.path.join(mnt, boot_file)
                    if os.path.exists(boot_path):
                        boot_file_path = boot_path
                        break

        elif boot_tgz:
            tmp_dir = mkdtemp()
            extracted_files = extract_targz(boot_tgz, tmp_dir)
            for boot_file in self.config.boot_files:
                for file_path in extracted_files:
                    if boot_file == os.path.basename(file_path):
                        boot_file_path = file_path
                        break

        if boot_file_path and os.path.exists(boot_file_path):
            with open(boot_file_path, 'r') as f:
                boot_cmds = self._rewrite_boot_cmds(f.read())
                self.deployment_data['boot_cmds_dynamic'] = boot_cmds
        else:
            logging.debug("Unable to read boot commands dynamically.")

    def _format_testpartition(self, runner, fstype):
        logging.info("Format testboot and testrootfs partitions")
        runner.run('umount /dev/disk/by-label/testrootfs', failok=True)
        runner.run('nice mkfs -t %s -q /dev/disk/by-label/testrootfs -L testrootfs'
                   % fstype, timeout=1800)
        runner.run('umount /dev/disk/by-label/testboot', failok=True)
        runner.run('nice mkfs.vfat /dev/disk/by-label/testboot -n testboot')

    def _generate_tarballs(self, image_file):
        self._customize_linux(image_file)
        self._read_boot_cmds(image=image_file)
        boot_tgz = os.path.join(self.scratch_dir, "boot.tgz")
        root_tgz = os.path.join(self.scratch_dir, "root.tgz")
        try:
            _extract_partition(image_file, self.config.boot_part, boot_tgz)
            _extract_partition(image_file, self.config.root_part, root_tgz)
        except:
            logging.exception("Failed to generate tarballs")
            raise

        # we need to associate the deployment data with these so that we
        # can provide the proper boot_cmds later on in the job
        data = self.deployment_data['data_type']
        return boot_tgz, root_tgz, data

    def target_extract(self, runner, tar_url, dest, timeout=-1, num_retry=5):
        decompression_char = ''
        if tar_url.endswith('.gz') or tar_url.endswith('.tgz'):
            decompression_char = 'z'
        elif tar_url.endswith('.bz2'):
            decompression_char = 'j'
        else:
            raise RuntimeError('bad file extension: %s' % tar_url)

        while num_retry > 0:
            try:
                runner.run(
                    'wget --no-check-certificate --no-proxy '
                    '--connect-timeout=30 -S --progress=dot -e dotbytes=2M '
                    '-O- %s | '
                    'tar --warning=no-timestamp --numeric-owner -C %s -x%sf -'
                    % (tar_url, dest, decompression_char),
                    timeout=timeout)
                return
            except (OperationFailed, pexpect.TIMEOUT):
                logging.warning(("transfering %s failed. %d retry left."
                                 % (tar_url, num_retry - 1)))

            if num_retry > 1:
                # send CTRL C in case wget still hasn't exited.
                self.proc.sendcontrol("c")
                self.proc.sendline(
                    "echo 'retry left %s time(s)'" % (num_retry - 1))
                # And wait a little while.
                sleep_time = 60
                logging.info("Wait %d second before retry" % sleep_time)
                time.sleep(sleep_time)
            num_retry -= 1

        raise RuntimeError('extracting %s on target failed' % tar_url)

    def get_partition(self, runner, partition):
        if partition == self.config.boot_part:
            partition = '/dev/disk/by-label/testboot'
        elif partition == self.config.root_part:
            partition = '/dev/disk/by-label/testrootfs'
        elif partition == self.config.sdcard_part_android_org:
            partition = '/dev/disk/by-label/sdcard'
        elif partition == self.config.data_part_android_org:
            lbl = _android_data_label(runner)
            partition = '/dev/disk/by-label/%s' % lbl
        else:
            raise RuntimeError(
                'unknown master image partition(%d)' % partition)
        return partition

    @contextlib.contextmanager
    def file_system(self, partition, directory):
        logging.info('attempting to access master filesystem %r:%s' %
                     (partition, directory))

        assert directory != '/', "cannot mount entire partition"

        with self._as_master() as runner:
            partition = self.get_partition(runner, partition)
            runner.run('mount %s /mnt' % partition)
            try:
                targetdir = os.path.join('/mnt/%s' % directory)
                if not runner.is_file_exist(targetdir):
                    runner.run('mkdir %s' % targetdir)

                parent_dir, target_name = os.path.split(targetdir)

                runner.run('nice tar -czf /tmp/fs.tgz -C %s %s' %
                           (parent_dir, target_name))
                runner.run('cd /tmp')  # need to be in same dir as fs.tgz
                self.proc.sendline('python -m SimpleHTTPServer 0 2>/dev/null')
                match_id = self.proc.expect([
                    'Serving HTTP on 0.0.0.0 port (\d+) \.\.',
                    pexpect.EOF, pexpect.TIMEOUT])
                if match_id != 0:
                    msg = "Unable to start HTTP server on master"
                    logging.error(msg)
                    raise CriticalError(msg)
                port = self.proc.match.groups()[match_id]

                url = "http://%s:%s/fs.tgz" % (self.master_ip, port)
                tf = download_with_retry(
                    self.context, self.scratch_dir, url, False)

                tfdir = os.path.join(self.scratch_dir, str(time.time()))
                try:
                    os.mkdir(tfdir)
                    self.context.run_command('nice tar -C %s -xzf %s' % (tfdir, tf))
                    yield os.path.join(tfdir, target_name)

                finally:
                    tf = os.path.join(self.scratch_dir, 'fs.tgz')
                    mk_targz(tf, tfdir)
                    rmtree(tfdir)

                    self.proc.sendcontrol('c')  # kill SimpleHTTPServer

                    # get the last 2 parts of tf, ie "scratchdir/tf.tgz"
                    tf = '/'.join(tf.split('/')[-2:])
                    url = '%s/%s' % (self.context.config.lava_image_url, tf)
                    runner.run('rm -rf %s' % targetdir)
                    self.target_extract(runner, url, parent_dir)

            finally:
                    self.proc.sendcontrol('c')  # kill SimpleHTTPServer
                    runner.run('umount /mnt')

    def extract_tarball(self, tarball_url, partition, directory='/'):
        logging.info('extracting %s to target' % tarball_url)

        with self._as_master() as runner:
            partition = self.get_partition(runner, partition)
            runner.run('mount %s /mnt' % partition)
            try:
                self.target_extract(runner, tarball_url, '/mnt/%s' % directory)
            finally:
                runner.run('umount /mnt')

    def _wait_for_master_boot(self):
<<<<<<< HEAD
        self.proc.expect(self.config.image_boot_msg, timeout=300)
=======
        self.proc.expect(self.config.image_boot_msg, timeout=30)
>>>>>>> 29607c86
        self._wait_for_prompt(self.proc, self.config.master_str, timeout=300)

    def boot_master_image(self):
        """
        reboot the system, and check that we are in a master shell
        """
        boot_attempts = self.config.boot_retries
        attempts = 0
        in_master_image = False
        while (attempts < boot_attempts) and (not in_master_image):
            logging.info("Booting the system master image. Attempt: %d" %
                         (attempts + 1))
            try:
                self._soft_reboot()
                self._wait_for_master_boot()
            except (OperationFailed, pexpect.TIMEOUT) as e:
                logging.info("Soft reboot failed: %s" % e)
                try:
                    self._hard_reboot()
                    self._wait_for_master_boot()
                except (OperationFailed, pexpect.TIMEOUT) as e:
                    msg = "Hard reboot into master image failed: %s" % e
                    logging.warning(msg)
                    attempts += 1
                    continue

            try:
                self.proc.sendline('export PS1="%s"' % self.MASTER_PS1)
                self.proc.expect(
                    self.MASTER_PS1_PATTERN, timeout=120, lava_no_logging=1)
            except pexpect.TIMEOUT as e:
                msg = "Failed to get command line prompt: " % e
                logging.warning(msg)
                attempts += 1
                continue

            runner = MasterCommandRunner(self)
            try:
                self.master_ip = runner.get_target_ip()
                self.device_version = runner.get_device_version()
            except NetworkError as e:
                msg = "Failed to get network up: " % e
                logging.warning(msg)
                attempts += 1
                continue

            lava_proxy = self.context.config.lava_proxy
            if lava_proxy:
                logging.info("Setting up http proxy")
                runner.run("export http_proxy=%s" % lava_proxy, timeout=30)
            logging.info("System is in master image now")
            in_master_image = True

        if not in_master_image:
            msg = "Could not get master image booted properly"
            logging.critical(msg)
            raise CriticalError(msg)

    @contextlib.contextmanager
    def _as_master(self):
        """A session that can be used to run commands in the master image."""
        self.proc.sendline("")
        match_id = self.proc.expect(
            [self.MASTER_PS1_PATTERN, pexpect.TIMEOUT],
            timeout=10, lava_no_logging=1)
        if match_id == 1:
            self.boot_master_image()
        yield MasterCommandRunner(self)

    def _soft_reboot(self):
        logging.info("Perform soft reboot the system")
        self.master_ip = None
        # Try to C-c the running process, if any.
        self.proc.sendcontrol('c')
        self.proc.sendline(self.config.soft_boot_cmd)
        # Looking for reboot messages or if they are missing, the U-Boot
        # message will also indicate the reboot is done.
        match_id = self.proc.expect(
            [pexpect.TIMEOUT, 'Restarting system.',
             'The system is going down for reboot NOW',
             'Will now restart', 'U-Boot'], timeout=120)
        if match_id == 0:
            raise OperationFailed("Soft reboot failed")

    def _hard_reboot(self):
        logging.info("Perform hard reset on the system")
        self.master_ip = None
        if self.config.hard_reset_command != "":
            self.context.run_command(self.config.hard_reset_command)
        else:
            self.proc.send("~$")
            self.proc.sendline("hardreset")
            self.proc.empty_buffer()

    def _boot_linaro_image(self):
        boot_cmds_job_file = False
        boot_cmds_boot_options = False
        boot_cmds = self.deployment_data['boot_cmds']
        options = boot_options.as_dict(self, defaults={'boot_cmds': boot_cmds})

        boot_cmds_job_file = self._is_job_defined_boot_cmds(self.config.boot_cmds)

        if 'boot_cmds' in options:
            if options['boot_cmds'].value != 'boot_cmds':
                boot_cmds_boot_options = True

        # Interactive boot_cmds from the job file are a list.
        # We check for them first, if they are present, we use
        # them and ignore the other cases.
        if boot_cmds_job_file:
            logging.info('Overriding boot_cmds from job file')
            boot_cmds_override = True
            boot_cmds = self.config.boot_cmds
        # If there were no interactive boot_cmds, next we check
        # for boot_option overrides. If one exists, we use them
        # and ignore all other cases.
        elif boot_cmds_boot_options:
            logging.info('Overriding boot_cmds from boot_options')
            boot_cmds = options['boot_cmds'].value
            logging.info('boot_option=%s' % boot_cmds)
            boot_cmds = self.config.cp.get('__main__', boot_cmds)
            boot_cmds = string_to_list(boot_cmds.encode('ascii'))
        # No interactive or boot_option overrides are present,
        # we prefer to get the boot_cmds for the image if they are
        # present.
        elif self.deployment_data.get('boot_cmds_dynamic'):
            logging.info('Loading boot_cmds from image')
            boot_cmds = self.deployment_data['boot_cmds_dynamic']
        # This is the catch all case. Where we get the default boot_cmds
        # from the deployment data.
        else:            
            logging.info('Loading boot_cmds from device configuration')
            boot_cmds = self.config.cp.get('__main__', boot_cmds)
            boot_cmds = string_to_list(boot_cmds.encode('ascii'))

        logging.info('boot_cmds: %s', boot_cmds)

        self._boot(boot_cmds)

    def _boot(self, boot_cmds):
        try:
            self._soft_reboot()
            self._enter_bootloader(self.proc)
        except:
            logging.exception("_enter_bootloader failed")
            self._hard_reboot()
            self._enter_bootloader(self.proc)
        self._customize_bootloader(self.proc, boot_cmds)

target_class = MasterImageTarget


class MasterCommandRunner(NetworkCommandRunner):
    """A CommandRunner to use when the board is booted into the master image.
    """

    def __init__(self, target):
        super(MasterCommandRunner, self).__init__(
            target, target.MASTER_PS1_PATTERN, prompt_str_includes_rc=True)

    def get_device_version(self):
        pattern = 'device_version=(\d+-\d+/\d+-\d+)'
        self.run("echo \"device_version="
                 "$(lava-master-image-info --master-image-hwpack "
                 "| sed 's/[^0-9-]//g; s/^-\+//')"
                 "/"
                 "$(lava-master-image-info --master-image-rootfs "
                 "| sed 's/[^0-9-]//g; s/^-\+//')"
                 "\"",
                 [pattern, pexpect.EOF, pexpect.TIMEOUT],
                 timeout=5)

        device_version = None
        if self.match_id == 0:
            device_version = self.match.group(1)
            logging.debug('Master image version (hwpack/rootfs) is %s' % device_version)
        else:
            logging.warning('Could not determine image version!')

        return device_version

    def has_partition_with_label(self, label):
        if not label:
            return False

        path = '/dev/disk/by-label/%s' % label
        return self.is_file_exist(path)

    def is_file_exist(self, path):
        cmd = 'ls %s > /dev/null' % path
        rc = self.run(cmd, failok=True)
        if rc == 0:
            return True
        return False


def _extract_partition(image, partno, tarfile):
    """Mount a partition and produce a tarball of it

    :param image: The image to mount
    :param partno: The index of the partition in the image
    :param tarfile: path and filename of the tgz to output
    """
    with image_partition_mounted(image, partno) as mntdir:
        mk_targz(tarfile, mntdir, asroot=True)


def _deploy_linaro_rootfs(session, rootfs):
    logging.info("Deploying linaro image")
    session.run('udevadm trigger')
    session.run('mkdir -p /mnt/root')
    session.run('mount /dev/disk/by-label/testrootfs /mnt/root')
    # The timeout has to be this long for vexpress. For a full desktop it
    # takes 214 minutes, plus about 25 minutes for the mkfs ext3, add
    # another hour to err on the side of caution.
    session._client.target_extract(session, rootfs, '/mnt/root', timeout=18000)

    #DO NOT REMOVE - diverting flash-kernel and linking it to /bin/true
    #prevents a serious problem where packages getting installed that
    #call flash-kernel can update the kernel on the master image
    if session.run('chroot /mnt/root which dpkg-divert', failok=True) == 0:
        session.run(
            'chroot /mnt/root dpkg-divert --local /usr/sbin/flash-kernel')
    session.run(
        'chroot /mnt/root ln -sf /bin/true /usr/sbin/flash-kernel')
    session.run('umount /mnt/root')


def _deploy_linaro_bootfs(session, bootfs):
    logging.info("Deploying linaro bootfs")
    session.run('udevadm trigger')
    session.run('mkdir -p /mnt/boot')
    session.run('mount /dev/disk/by-label/testboot /mnt/boot')
    session._client.target_extract(session, bootfs, '/mnt/boot')
    session.run('umount /mnt/boot')


def _deploy_linaro_android_boot(session, boottbz2, target):
    logging.info("Deploying test boot filesystem")
    session.run('mkdir -p /mnt/lava/boot')
    session.run('mount /dev/disk/by-label/testboot /mnt/lava/boot')
    session._client.target_extract(session, boottbz2, '/mnt/lava')
    _recreate_uInitrd(session, target)
    session.run('umount /mnt/lava/boot')


def _update_uInitrd_partitions(session, rc_filename):
    # Original android sdcard partition layout by l-a-m-c
    sys_part_org = session._client.config.sys_part_android_org
    cache_part_org = session._client.config.cache_part_android_org
    data_part_org = session._client.config.data_part_android_org
    partition_padding_string_org = session._client.config.partition_padding_string_org

    # Sdcard layout in Lava image
    sys_part_lava = session._client.config.sys_part_android
    data_part_lava = session._client.config.data_part_android
    partition_padding_string_lava = session._client.config.partition_padding_string_android

    blkorg = session._client.config.android_orig_block_device
    blklava = session._client.config.android_lava_block_device

    # delete use of cache partition
    session.run('sed -i "/\/dev\/block\/%s%s%s/d" %s'
                % (blkorg, partition_padding_string_org, cache_part_org, rc_filename))
    session.run('sed -i "s/%s%s%s/%s%s%s/g" %s' % (blkorg, partition_padding_string_org, data_part_org, blklava,
                                                   partition_padding_string_lava, data_part_lava, rc_filename))
    session.run('sed -i "s/%s%s%s/%s%s%s/g" %s' % (blkorg, partition_padding_string_org, sys_part_org, blklava,
                                                   partition_padding_string_lava, sys_part_lava, rc_filename))


def _recreate_uInitrd(session, target):
    logging.debug("Recreate uInitrd")

    session.run('mkdir -p ~/tmp/')
    session.run('mv /mnt/lava/boot/uInitrd ~/tmp')
    session.run('cd ~/tmp/')

    session.run('nice dd if=uInitrd of=uInitrd.data ibs=64 skip=1')
    session.run('mv uInitrd.data ramdisk.cpio.gz')
    session.run('nice gzip -d -f ramdisk.cpio.gz; cpio -i -F ramdisk.cpio')

    session.run(
        'sed -i "/export PATH/a \ \ \ \ export PS1 \'%s\'" init.rc' %
        target.ANDROID_TESTER_PS1)

    # The mount partitions have moved from init.rc to init.partitions.rc
    # For backward compatible with early android build, we update both rc files
    # For omapzoom and aosp and JB4.2 the operation for mounting partitions are
    # in init.omap4pandaboard.rc and fstab.* files
    possible_partitions_files = session._client.config.possible_partitions_files

    for f in possible_partitions_files:
        if session.is_file_exist(f):
            _update_uInitrd_partitions(session, f)
            session.run("cat %s" % f, failok=True)

    session.run('nice cpio -i -t -F ramdisk.cpio | cpio -o -H newc | \
            gzip > ramdisk_new.cpio.gz')

    session.run(
        'nice mkimage -A arm -O linux -T ramdisk -n "Android Ramdisk Image" \
            -d ramdisk_new.cpio.gz uInitrd')

    session.run('cd -')
    session.run('mv ~/tmp/uInitrd /mnt/lava/boot/uInitrd')
    session.run('rm -rf ~/tmp')


def _deploy_linaro_android_system(session, systemtbz2):
    logging.info("Deploying the system filesystem")
    target = session._client

    session.run('mkdir -p /mnt/lava/system')
    session.run('mount /dev/disk/by-label/testrootfs /mnt/lava/system')
    # Timeout has to be this long because of older vexpress motherboards
    # being somewhat slower
    session._client.target_extract(
        session, systemtbz2, '/mnt/lava', timeout=3600)

    if session.has_partition_with_label('userdata') and \
       session.has_partition_with_label('sdcard') and \
       session.is_file_exist('/mnt/lava/system/etc/vold.fstab'):
        # If there is no userdata partition on the sdcard(like iMX and Origen),
        # then the sdcard partition will be used as the userdata partition as
        # before, and so cannot be used here as the sdcard on android
        original = 'dev_mount sdcard %s %s ' % (
            target.config.sdcard_mountpoint_path,
            target.config.sdcard_part_android_org)
        replacement = 'dev_mount sdcard %s %s ' % (
            target.config.sdcard_mountpoint_path,
            target.config.sdcard_part_android)
        sed_cmd = "s@{original}@{replacement}@".format(original=original,
                                                       replacement=replacement)
        session.run(
            'sed -i "%s" /mnt/lava/system/etc/vold.fstab' % sed_cmd,
            failok=True)
        session.run("cat /mnt/lava/system/etc/vold.fstab", failok=True)

    script_path = '%s/%s' % ('/mnt/lava', '/system/bin/disablesuspend.sh')
    if not session.is_file_exist(script_path):
        session.run("sh -c 'export http_proxy=%s'" %
                    target.context.config.lava_proxy)
        session.run('wget --no-check-certificate %s -O %s' %
                    (target.config.git_url_disablesuspend_sh, script_path))
        session.run('chmod +x %s' % script_path)
        session.run('chown :2000 %s' % script_path)

    session.run(
        ('sed -i "s/^PS1=.*$/PS1=\'%s\'/" '
         '/mnt/lava/system/etc/mkshrc') % target.ANDROID_TESTER_PS1,
        failok=True)

    session.run('umount /mnt/lava/system')


def _purge_linaro_android_sdcard(session):
    logging.info("Reformatting Linaro Android sdcard filesystem")
    session.run('nice mkfs.vfat /dev/disk/by-label/sdcard -n sdcard')
    session.run('udevadm trigger')


def _android_data_label(session):
    data_label = 'userdata'
    if not session.has_partition_with_label(data_label):
        #consider the compatiblity, here use the existed sdcard partition
        data_label = 'sdcard'
    return data_label


def _deploy_linaro_android_data(session, datatbz2):
    data_label = _android_data_label(session)
    session.run('umount /dev/disk/by-label/%s' % data_label, failok=True)
    session.run('nice mkfs.ext4 -q /dev/disk/by-label/%s -L %s' %
                (data_label, data_label))
    session.run('udevadm trigger')
    session.run('mkdir -p /mnt/lava/data')
    session.run('mount /dev/disk/by-label/%s /mnt/lava/data' % data_label)
    session._client.target_extract(session, datatbz2, '/mnt/lava', timeout=600)
    session.run('umount /mnt/lava/data')<|MERGE_RESOLUTION|>--- conflicted
+++ resolved
@@ -387,11 +387,7 @@
                 runner.run('umount /mnt')
 
     def _wait_for_master_boot(self):
-<<<<<<< HEAD
-        self.proc.expect(self.config.image_boot_msg, timeout=300)
-=======
         self.proc.expect(self.config.image_boot_msg, timeout=30)
->>>>>>> 29607c86
         self._wait_for_prompt(self.proc, self.config.master_str, timeout=300)
 
     def boot_master_image(self):
