--- conflicted
+++ resolved
@@ -105,41 +105,6 @@
         raise CriticalError('Unable to make tarball of: %s' % rootdir)
 
 
-<<<<<<< HEAD
-def _list_files(dirname):
-    default_encoding = sys.getdefaultencoding()
-    files = []
-    for f in os.listdir(dirname):
-        # Encode filenames to prevent unicode surprises.
-        try:
-            f = f.decode(default_encoding, 'replace')
-        except UnicodeDecodeError:
-            try:
-                f = f.decode('utf8', 'replace')
-            except UnicodeDecodeError:
-                try:
-                    f = f.encode(default_encoding, 'replace')
-                except UnicodeEncodeError:
-                    f = f.encode('utf8', 'replace')
-        except UnicodeEncodeError:
-            try:
-                f = f.decode('utf8', 'replace')
-            except UnicodeEncodeError:
-                try:
-                    f = f.encode(default_encoding, 'replace')
-                except UnicodeEncodeError:
-                    f = f.encode('utf8', 'replace')
-
-        f = os.path.join(dirname, f)
-        if os.path.isdir(f):
-            files.extend(_list_files(f))
-        elif os.path.isfile(f):
-            files.append(f)
-    return files
-
-
-=======
->>>>>>> 3e4cb271
 def extract_tar(tfname, tmpdir):
     """ Extracts the contents of a .tgz file to the tmpdir. It then returns
     a list of all the files (full path). This is being used to get around
