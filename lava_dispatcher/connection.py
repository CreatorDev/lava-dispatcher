--- conflicted
+++ resolved
@@ -106,20 +106,8 @@
 
     def hard_reboot(self):
         logging.info("Perform hard reset on the system")
-<<<<<<< HEAD
-        self.send("~$")
-        self.sendline("hardreset")
-        # XXX Workaround for snowball
-        if self.device_option('device_type') == "snowball_sd":
-            time.sleep(10)
-            self.in_master_shell(300)
-            # Intentionally avoid self.soft_reboot() to prevent looping
-            self.sendline("reboot")
-            self.enter_uboot()
-=======
         self.proc.send("~$")
         self.proc.sendline("hardreset")
->>>>>>> 21d18ff8
 
     def _boot(self, boot_cmds):
         self.soft_reboot()
