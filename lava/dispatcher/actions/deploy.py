--- conflicted
+++ resolved
@@ -6,7 +6,7 @@
 
 from lava.dispatcher.actions import BaseAction
 from lava.dispatcher.config import LAVA_IMAGE_TMPDIR, LAVA_IMAGE_URL, MASTER_STR
-from lava.dispatcher.utils import download
+from lava.dispatcher.utils import download, download_with_cache
 
 
 class cmd_deploy_linaro_image(BaseAction):
@@ -69,53 +69,7 @@
         if error_msg:
             raise RuntimeError(error_msg)
 
-<<<<<<< HEAD
-    def generate_tarballs(self, hwpack_url, rootfs_url):
-=======
-    def _download(self, url, path=""):
-        urlpath = urlparse.urlsplit(url).path
-        filename = os.path.basename(urlpath)
-        if path:
-            filename = os.path.join(path,filename)
-        fd = open(filename, "w")
-        try:
-            response = urllib2.urlopen(urllib2.quote(url, safe=":/"))
-            fd = open(filename, 'wb')
-            shutil.copyfileobj(response,fd,0x10000)
-            fd.close()
-            response.close()
-        except:
-            raise RuntimeError("Could not retrieve %s" % url)
-        return filename
-
-    def _url_to_cache(self, url):
-        url_parts = urlparse.urlsplit(url)
-        path = os.path.join(LAVA_CACHEDIR, url_parts.netloc,
-            url_parts.path.lstrip(os.sep))
-        return path
-
-    def _download_with_cache(self, url, path=""):
-        cache_loc = self._url_to_cache(url)
-        if os.path.exists(cache_loc):
-            filename = os.path.basename(cache_loc)
-            file_location = os.path.join(path, filename)
-            os.link(cache_loc, file_location)
-        else:
-            file_location = self._download(url, path)
-            try:
-                os.makedirs(os.path.dirname(cache_loc))
-                os.link(file_location, cache_loc)
-            except OSError, err:
-                #errno 18 is Invalid cross-device link
-                if err.errno == 18:
-                    shutil.copy(file_location, cache_loc)
-                #If this fails for any other reason, it will be because
-                #another test is pulling the same image at the same time,
-                #so ignore
-        return file_location
-
-    def generate_tarballs(self, hwpack_url, rootfs_url, use_cache):
->>>>>>> a21f935a
+    def generate_tarballs(self, hwpack_url, rootfs_url, use_cache=True):
         """Generate tarballs from a hwpack and rootfs url
 
         :param hwpack_url: url of the Linaro hwpack to download
@@ -125,18 +79,13 @@
         self.tarball_dir = mkdtemp(dir=LAVA_IMAGE_TMPDIR)
         tarball_dir = self.tarball_dir
         os.chmod(tarball_dir, 0755)
-<<<<<<< HEAD
-        hwpack_path = download(hwpack_url, tarball_dir)
-        rootfs_path = download(rootfs_url, tarball_dir)
-=======
         if use_cache:
-            hwpack_path = self._download_with_cache(hwpack_url, tarball_dir)
-            rootfs_path = self._download_with_cache(rootfs_url, tarball_dir)
+            hwpack_path = download_with_cache(hwpack_url, tarball_dir)
+            rootfs_path = download_with_cache(rootfs_url, tarball_dir)
         else:
-            hwpack_path = self._download(hwpack_url, tarball_dir)
-            rootfs_path = self._download(rootfs_url, tarball_dir)
+            hwpack_path = download(hwpack_url, tarball_dir)
+            rootfs_path = download(rootfs_url, tarball_dir)
 
->>>>>>> a21f935a
         image_file = os.path.join(tarball_dir, "lava.img")
         board = client.board
         cmd = ("linaro-media-create --hwpack-force-yes --dev %s "
